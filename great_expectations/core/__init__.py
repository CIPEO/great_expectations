--- conflicted
+++ resolved
@@ -1,25 +1,14 @@
 import logging
 import json
-<<<<<<< HEAD
 # PYTHON 2 - py2 - update to ABC direct use rather than __metaclass__ once we drop py2 support
-import warnings
-=======
-
->>>>>>> f71731da
 from collections import namedtuple
 from copy import deepcopy
 import datetime
-
-<<<<<<< HEAD
 from dateutil.parser import parse
-from six import string_types
-
-=======
->>>>>>> f71731da
+import warnings
+
 from IPython import get_ipython
 from marshmallow import Schema, fields, ValidationError, post_load, pre_dump
-
-from great_expectations import __version__ as ge_version
 from great_expectations.core.data_context_key import DataContextKey
 from great_expectations.core.id_dict import IDDict
 from great_expectations.core.util import nested_update
@@ -32,8 +21,6 @@
     ParserError,
     InvalidCacheValueError,
 )
-
-from .urn import ge_urn
 
 logger = logging.getLogger(__name__)
 
