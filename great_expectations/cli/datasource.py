import enum
import importlib
import json
import logging
import os
import platform
import sys
import uuid

import click

import great_expectations.exceptions as ge_exceptions
from great_expectations import DataContext, rtd_url_ge_version
from great_expectations.cli.docs import build_docs
from great_expectations.cli.init_messages import NO_DATASOURCES_FOUND
from great_expectations.cli.util import (
    cli_message,
    cli_message_dict,
    load_data_context_with_error_handling,
)
from great_expectations.cli.mark import Mark as mark
from great_expectations.core import ExpectationSuite
from great_expectations.core.usage_statistics.usage_statistics import (
    send_usage_message,
)
from great_expectations.datasource import (
    PandasDatasource,
    SparkDFDatasource,
    SqlAlchemyDatasource,
)
from great_expectations.datasource.batch_kwargs_generator import (
    ManualBatchKwargsGenerator,
)
from great_expectations.datasource.batch_kwargs_generator.table_batch_kwargs_generator import (
    TableBatchKwargsGenerator,
)
from great_expectations.exceptions import (
    BatchKwargsError,
    DatasourceInitializationError,
)
from great_expectations.validator.validator import Validator

logger = logging.getLogger(__name__)


class DatasourceTypes(enum.Enum):
    PANDAS = "pandas"
    SQL = "sql"
    SPARK = "spark"
    # TODO DBT = "dbt"


DATASOURCE_TYPE_BY_DATASOURCE_CLASS = {
    "PandasDatasource": DatasourceTypes.PANDAS,
    "SparkDFDatasource": DatasourceTypes.SPARK,
    "SqlAlchemyDatasource": DatasourceTypes.SQL,
}

MANUAL_GENERATOR_CLASSES = ManualBatchKwargsGenerator


class SupportedDatabases(enum.Enum):
    MYSQL = 'MySQL'
    POSTGRES = 'Postgres'
    REDSHIFT = 'Redshift'
    SNOWFLAKE = 'Snowflake'
    OTHER = 'other - Do you have a working SQLAlchemy connection string?'
    # TODO MSSQL
    # TODO BigQuery


@click.group()
def datasource():
    """Datasource operations"""
    pass


@datasource.command(name="new")
@click.option(
    '--directory',
    '-d',
    default=None,
    help="The project's great_expectations directory."
)
def datasource_new(directory):
    """Add a new datasource to the data context."""
    context = load_data_context_with_error_handling(directory)
    datasource_name, data_source_type = add_datasource(context)

    if datasource_name:
        cli_message("A new datasource '{}' was added to your project.".format(datasource_name))
        send_usage_message(
            data_context=context,
            event="cli.datasource.new",
            success=True
        )
    else:  # no datasource was created
        send_usage_message(
            data_context=context,
            event="cli.datasource.new",
            success=False
        )
        sys.exit(1)


@datasource.command(name="list")
@click.option(
    '--directory',
    '-d',
    default=None,
    help="The project's great_expectations directory."
)
def datasource_list(directory):
    """List known datasources."""
    context = load_data_context_with_error_handling(directory)
    datasources = context.list_datasources()
    datasource_count = len(datasources)

    if datasource_count == 0:
        list_intro_string = "No Datasources found"
    else:
        list_intro_string = _build_datasource_intro_string(datasource_count)

    cli_message(list_intro_string)
    for datasource in datasources:
        cli_message("")
        cli_message_dict(datasource)

    send_usage_message(data_context=context, event="cli.datasource.list", success=True)


def _build_datasource_intro_string(datasource_count):
    if datasource_count == 1:
        list_intro_string = "1 Datasource found:"
    if datasource_count > 1:
        list_intro_string = f"{datasource_count} Datasources found:"
    return list_intro_string


@datasource.command(name="profile")
@click.argument('datasource', default=None, required=False)
@click.option(
    "--batch-kwargs-generator-name",
    "-g",
    default=None,
    help="The name of the batch kwargs generator configured in the datasource. It will list data assets in the "
         "datasource"
)
@click.option('--data-assets', '-l', default=None,
              help='Comma-separated list of the names of data assets that should be profiled. Requires datasource specified.')
@click.option('--profile_all_data_assets', '-A', is_flag=True, default=False,
              help='Profile ALL data assets within the target data source. '
                   'If True, this will override --max_data_assets.')
@click.option(
    "--directory",
    "-d",
    default=None,
    help="The project's great_expectations directory."
)
@click.option(
    "--view/--no-view",
    help="By default open in browser unless you specify the --no-view flag",
    default=True
)
@click.option('--additional-batch-kwargs', default=None,
              help='Additional keyword arguments to be provided to get_batch when loading the data asset. Must be a valid JSON dictionary')
@mark.cli_as_experimental
def datasource_profile(datasource, batch_kwargs_generator_name, data_assets, profile_all_data_assets, directory, view,
                       additional_batch_kwargs):
    """
    Profile a datasource (Experimental)

    If the optional data_assets and profile_all_data_assets arguments are not specified, the profiler will check
    if the number of data assets in the datasource exceeds the internally defined limit. If it does, it will
    prompt the user to either specify the list of data assets to profile or to profile all.
    If the limit is not exceeded, the profiler will profile all data assets in the datasource.
    """
    context = load_data_context_with_error_handling(directory)

    try:
        if additional_batch_kwargs is not None:
            # TODO refactor out json load check in suite edit and add here
            additional_batch_kwargs = json.loads(additional_batch_kwargs)
            # TODO refactor batch load check in suite edit and add here

        if datasource is None:
            datasources = [_datasource["name"] for _datasource in context.list_datasources()]
            if not datasources:
                cli_message(NO_DATASOURCES_FOUND)
                send_usage_message(
                    data_context=context,
                    event="cli.datasource.profile",
                    success=False
                )
                sys.exit(1)
            elif len(datasources) > 1:
                cli_message(
                    "<red>Error: please specify the datasource to profile. "
                    "Available datasources: " + ", ".join(datasources) + "</red>"
                )
                send_usage_message(
                    data_context=context,
                    event="cli.datasource.profile",
                    success=False
                )
                sys.exit(1)
            else:
                profile_datasource(
                    context,
                    datasources[0],
                    batch_kwargs_generator_name=batch_kwargs_generator_name,
                    data_assets=data_assets,
                    profile_all_data_assets=profile_all_data_assets,
                    open_docs=view,
                    additional_batch_kwargs=additional_batch_kwargs
                )
                send_usage_message(
                    data_context=context,
                    event="cli.datasource.profile",
                    success=True
                )
        else:
            profile_datasource(
                context,
                datasource,
                batch_kwargs_generator_name=batch_kwargs_generator_name,
                data_assets=data_assets,
                profile_all_data_assets=profile_all_data_assets,
                open_docs=view,
                additional_batch_kwargs=additional_batch_kwargs
            )
            send_usage_message(
                data_context=context,
                event="cli.datasource.profile",
                success=True
            )
    except Exception as e:
        send_usage_message(
            data_context=context,
            event="cli.datasource.profile",
            success=False
        )
        raise e


def add_datasource(context, choose_one_data_asset=False):
    """
    Interactive flow for adding a datasource to an existing context.

    :param context:
    :param choose_one_data_asset: optional - if True, this signals the method that the intent
            is to let user choose just one data asset (e.g., a file) and there is no need
            to configure a batch kwargs generator that comprehensively scans the datasource for data assets
    :return: a tuple: datasource_name, data_source_type
    """

    msg_prompt_where_is_your_data = """
What data would you like Great Expectations to connect to?    
    1. Files on a filesystem (for processing with Pandas or Spark)
    2. Relational database (SQL)
"""

    msg_prompt_files_compute_engine = """
What are you processing your files with?
    1. Pandas
    2. PySpark
"""

    data_source_location_selection = click.prompt(
        msg_prompt_where_is_your_data,
        type=click.Choice(["1", "2"]),
        show_choices=False
    )

    datasource_name = None
    data_source_type = None

    if data_source_location_selection == "1":
        data_source_compute_selection = click.prompt(
            msg_prompt_files_compute_engine,
            type=click.Choice(["1", "2"]),
            show_choices=False
        )

        if data_source_compute_selection == "1":  # pandas

            data_source_type = DatasourceTypes.PANDAS

            datasource_name = _add_pandas_datasource(context, passthrough_generator_only=choose_one_data_asset)

        elif data_source_compute_selection == "2":  # Spark

            data_source_type = DatasourceTypes.SPARK

            datasource_name = _add_spark_datasource(context, passthrough_generator_only=choose_one_data_asset)
    else:
        data_source_type = DatasourceTypes.SQL
        datasource_name = _add_sqlalchemy_datasource(context)

    return datasource_name, data_source_type


def _add_pandas_datasource(context, passthrough_generator_only=True, prompt_for_datasource_name=True):
    if passthrough_generator_only:
        datasource_name = "files_datasource"
        configuration = PandasDatasource.build_configuration()

    else:
        path = click.prompt(msg_prompt_filesys_enter_base_path, type=click.Path(exists=True, file_okay=False))

        if path.startswith("./"):
            path = path[2:]

        if path.endswith("/"):
            basenamepath = path[:-1]
        else:
            basenamepath = path

        datasource_name = os.path.basename(basenamepath) + "__dir"
        if prompt_for_datasource_name:
            datasource_name = click.prompt(msg_prompt_datasource_name, default=datasource_name)

        configuration = PandasDatasource.build_configuration(
            batch_kwargs_generators={
                "subdir_reader": {
                    "class_name": "SubdirReaderBatchKwargsGenerator",
                    "base_directory": os.path.join("..", path),
                }
            }
        )

    context.add_datasource(name=datasource_name, class_name='PandasDatasource', **configuration)
    return datasource_name


def load_library(library_name, install_instructions_string=None):
    """
    Dynamically load a module from strings or raise a helpful error.

    :param library_name: name of the library to load
    :param install_instructions_string: optional - used when the install instructions
            are different from 'pip install library_name'
    :return: True if the library was loaded successfully, False otherwise
    """
    try:
        _ = importlib.import_module(library_name)
        return True
    except ModuleNotFoundError:
        if install_instructions_string:
            cli_message("""<red>ERROR: Great Expectations relies on the library `{}` to connect to your data.</red>
            - Please `{}` before trying again.""".format(library_name, install_instructions_string))
        else:
            cli_message("""<red>ERROR: Great Expectations relies on the library `{}` to connect to your data.</red>
      - Please `pip install {}` before trying again.""".format(library_name, library_name))

        return False


def _add_sqlalchemy_datasource(context, prompt_for_datasource_name=True):
    msg_success_database = "\n<green>Great Expectations connected to your database!</green>"

    if not load_library("sqlalchemy"):
        return None

    db_choices = [str(x) for x in list(range(1, 1 + len(SupportedDatabases)))]
    selected_database = int(
        click.prompt(
            msg_prompt_choose_database,
            type=click.Choice(db_choices),
            show_choices=False
        )
    ) - 1  # don't show user a zero index list :)

    selected_database = list(SupportedDatabases)[selected_database]

    datasource_name = "my_{}_db".format(selected_database.value.lower())
    if selected_database == SupportedDatabases.OTHER:
        datasource_name = "my_database"
    if prompt_for_datasource_name:
        datasource_name = click.prompt(msg_prompt_datasource_name, default=datasource_name)

    credentials = {}
    # Since we don't want to save the database credentials in the config file that will be
    # committed in the repo, we will use our Variable Substitution feature to store the credentials
    # in the credentials file (that will not be committed, since it is in the uncommitted directory)
    # with the datasource's name as the variable name.
    # The value of the datasource's "credentials" key in the config file (great_expectations.yml) will
    # be ${datasource name}.
    # GE will replace the ${datasource name} with the value from the credentials file in runtime.

    while True:
        cli_message(msg_db_config.format(datasource_name))

        if selected_database == SupportedDatabases.MYSQL:
            if not load_library("pymysql"):
                return None
            credentials = _collect_mysql_credentials(default_credentials=credentials)
        elif selected_database == SupportedDatabases.POSTGRES:
            if not load_library("psycopg2"):
                return None
            credentials = _collect_postgres_credentials(default_credentials=credentials)
        elif selected_database == SupportedDatabases.REDSHIFT:
            if not load_library("psycopg2"):
                return None
            credentials = _collect_redshift_credentials(default_credentials=credentials)
        elif selected_database == SupportedDatabases.SNOWFLAKE:
            if not load_library("snowflake", install_instructions_string="pip install snowflake-sqlalchemy"):
                return None
            credentials = _collect_snowflake_credentials(default_credentials=credentials)
        elif selected_database == SupportedDatabases.OTHER:
            sqlalchemy_url = click.prompt(
                """What is the url/connection string for the sqlalchemy connection?
(reference: https://docs.sqlalchemy.org/en/latest/core/engines.html#database-urls)
""",
                show_default=False).strip()
            credentials = {
                "url": sqlalchemy_url
            }

        context.save_config_variable(datasource_name, credentials)

        message = """
<red>Cannot connect to the database.</red>
  - Please check your environment and the configuration you provided.
  - Database Error: {0:s}"""
        try:
            cli_message("<cyan>Attempting to connect to your database. This may take a moment...</cyan>")
            configuration = SqlAlchemyDatasource.build_configuration(credentials="${" + datasource_name + "}")
            context.add_datasource(name=datasource_name, class_name='SqlAlchemyDatasource', **configuration)
            cli_message(msg_success_database)
            break
        except ModuleNotFoundError as de:
            cli_message(message.format(str(de)))
            return None

        except DatasourceInitializationError as de:
            cli_message(message.format(str(de)))
            if not click.confirm(
                    "Enter the credentials again?",
                    default=True
            ):
                context.add_datasource(datasource_name,
                                       initialize=False,
                                       module_name="great_expectations.datasource",
                                       class_name="SqlAlchemyDatasource",
                                       data_asset_type={
                                           "class_name": "SqlAlchemyDataset"},
                                       credentials="${" + datasource_name + "}",
                                       )
                # TODO this message about continuing may not be accurate
                cli_message(
                    """
We saved datasource {0:s} in {1:s} and the credentials you entered in {2:s}.
Since we could not connect to the database, you can complete troubleshooting in the configuration files documented here:
<blue>https://docs.greatexpectations.io/en/latest/tutorials/add-sqlalchemy-datasource.html?utm_source=cli&utm_medium=init&utm_campaign={3:s}#{4:s}</blue> .

After you connect to the datasource, run great_expectations init to continue.

""".format
                    (
                        datasource_name, DataContext.GE_YML,
                        context.get_config()["config_variables_file_path"], rtd_url_ge_version,
                        selected_database.value.lower()
                    )
                )
                return None

    return datasource_name


def _should_hide_input():
    """
        This is a workaround to help identify Windows and adjust the prompts accordingly
        since hidden prompts may freeze in certain Windows terminals
    """
    if 'windows' in platform.platform().lower():
        return False
    return True


def _collect_postgres_credentials(default_credentials=None):
    if default_credentials is None:
        default_credentials = {}

    credentials = {
        "drivername": "postgres"
    }

    credentials["host"] = click.prompt("What is the host for the postgres connection?",
                                       default=default_credentials.get("host", "localhost")).strip()
    credentials["port"] = click.prompt("What is the port for the postgres connection?",
                                       default=default_credentials.get("port", "5432")).strip()
    credentials["username"] = click.prompt("What is the username for the postgres connection?",
                                           default=default_credentials.get("username", "postgres")).strip()
    # This is a minimal workaround we're doing to deal with hidden input problems using Git Bash on Windows
    # TODO: Revisit this if we decide to fully support Windows and identify if there is a better solution
    credentials["password"] = click.prompt("What is the password for the postgres connection?",
                                           default="",
                                           show_default=False, hide_input=_should_hide_input())
    credentials["database"] = click.prompt("What is the database name for the postgres connection?",
                                           default=default_credentials.get("database", "postgres"),
                                           show_default=True).strip()

    return credentials


def _collect_snowflake_credentials(default_credentials=None):
    if default_credentials is None:
        default_credentials = {}

    credentials = {
        "drivername": "snowflake"
    }

    # required

    credentials["username"] = click.prompt("What is the user login name for the snowflake connection?",
                                           default=default_credentials.get("username", "")).strip()
    credentials["password"] = click.prompt("What is the password for the snowflake connection?",
                                           default="",
                                           show_default=False, hide_input=True)
    credentials["host"] = click.prompt("What is the account name for the snowflake connection (include region -- ex "
                                       "'ABCD.us-east-1')?", default=default_credentials.get("host", "")).strip()

    # optional
    database = click.prompt("What is database name for the snowflake connection? (optional -- leave blank for none)",
                            default=default_credentials.get("database", "")).strip()
    if len(database) > 0:
        credentials["database"] = database

    credentials["query"] = {}
    schema = click.prompt("What is schema name for the snowflake connection? (optional -- leave "
                          "blank for none)", default=default_credentials.get("schema_name", "")).strip()

    if len(schema) > 0:
        credentials["query"]["schema"] = schema
    warehouse = click.prompt("What is warehouse name for the snowflake connection? (optional "
                             "-- leave blank for none)", default=default_credentials.get("warehouse", "")).strip()

    if len(warehouse) > 0:
        credentials["query"]["warehouse"] = warehouse

    role = click.prompt("What is role name for the snowflake connection? (optional -- leave blank for none)",
                        default=default_credentials.get("role", "")).strip()
    if len(role) > 0:
        credentials["query"]["role"] = role

    return credentials


def _collect_mysql_credentials(default_credentials=None):
    # We are insisting on pymysql driver when adding a MySQL datasource through the CLI
    # to avoid overcomplication of this flow.
    # If user wants to use another driver, they must create the sqlalchemy connection
    # URL by themselves in config_variables.yml
    if default_credentials is None:
        default_credentials = {}

    credentials = {
        "drivername": "mysql+pymysql"
    }

    credentials["host"] = click.prompt("What is the host for the MySQL connection?",
                                       default=default_credentials.get("host", "localhost")).strip()
    credentials["port"] = click.prompt("What is the port for the MySQL connection?",
                                       default=default_credentials.get("port", "3306")).strip()
    credentials["username"] = click.prompt("What is the username for the MySQL connection?",
                                           default=default_credentials.get("username", "")).strip()
    credentials["password"] = click.prompt("What is the password for the MySQL connection?",
                                           default="",
                                           show_default=False, hide_input=True)
    credentials["database"] = click.prompt("What is the database name for the MySQL connection?",
                                           default=default_credentials.get("database", "")).strip()

    return credentials


def _collect_redshift_credentials(default_credentials=None):
    # We are insisting on psycopg2 driver when adding a Redshift datasource through the CLI
    # to avoid overcomplication of this flow.
    # If user wants to use another driver, they must create the sqlalchemy connection
    # URL by themselves in config_variables.yml
    if default_credentials is None:
        default_credentials = {}

    credentials = {
        "drivername": "postgresql+psycopg2"
    }

    # required

    credentials["host"] = click.prompt("What is the host for the Redshift connection?",
                                       default=default_credentials.get("host", "")).strip()
    credentials["port"] = click.prompt("What is the port for the Redshift connection?",
                                       default=default_credentials.get("port", "5439")).strip()
    credentials["username"] = click.prompt("What is the username for the Redshift connection?",
                                           default=default_credentials.get("username", "")).strip()
    # This is a minimal workaround we're doing to deal with hidden input problems using Git Bash on Windows
    # TODO: Revisit this if we decide to fully support Windows and identify if there is a better solution
    credentials["password"] = click.prompt("What is the password for the Redshift connection?",
                                           default="",
                                           show_default=False, hide_input=_should_hide_input())
    credentials["database"] = click.prompt("What is the database name for the Redshift connection?",
                                           default=default_credentials.get("database", "")).strip()

    # optional

    credentials["query"] = {}
    credentials["query"]["sslmode"] = click.prompt("What is sslmode name for the Redshift connection?",
                                                   default=default_credentials.get("sslmode", "prefer"))

    return credentials


def _add_spark_datasource(context, passthrough_generator_only=True, prompt_for_datasource_name=True):
    if not load_library("pyspark"):
        return None

    if passthrough_generator_only:
        datasource_name = "files_spark_datasource"

        # configuration = SparkDFDatasource.build_configuration(batch_kwargs_generators={
        #     "default": {
        #         "class_name": "PassthroughGenerator",
        #     }
        # }
        # )
        configuration = SparkDFDatasource.build_configuration()

    else:
        path = click.prompt(msg_prompt_filesys_enter_base_path, type=click.Path(exists=True, file_okay=False)).strip()
        if path.startswith("./"):
            path = path[2:]

        if path.endswith("/"):
            basenamepath = path[:-1]
        else:
            basenamepath = path

        datasource_name = os.path.basename(basenamepath) + "__dir"
        if prompt_for_datasource_name:
            datasource_name = click.prompt(msg_prompt_datasource_name, default=datasource_name)

        configuration = SparkDFDatasource.build_configuration(
            batch_kwargs_generators={
                "subdir_reader": {
                    "class_name": "SubdirReaderBatchKwargsGenerator",
                    "base_directory": os.path.join("..", path)
                }
            }
        )

    context.add_datasource(name=datasource_name, class_name='SparkDFDatasource', **configuration)
    return datasource_name


# TODO consolidate all the myriad CLI tests into this
def select_datasource(context, datasource_name=None):
    msg_prompt_select_data_source = "Select a datasource"
    msg_no_datasources_configured = "<red>No datasources found in the context. To add a datasource, run `great_expectations datasource new`</red>"

    data_source = None

    if datasource_name is None:
        data_sources = sorted(context.list_datasources(), key=lambda x: x["name"])
        if len(data_sources) == 0:
            cli_message(msg_no_datasources_configured)
        elif len(data_sources) == 1:
            datasource_name = data_sources[0]["name"]
        else:
            choices = "\n".join(
                ["    {}. {}".format(i, data_source["name"]) for i, data_source in enumerate(data_sources, 1)])
            option_selection = click.prompt(
                msg_prompt_select_data_source + "\n" + choices + "\n",
                type=click.Choice([str(i) for i, data_source in enumerate(data_sources, 1)]),
                show_choices=False
            )
            datasource_name = data_sources[int(option_selection) - 1]["name"]

    if datasource_name is not None:
        data_source = context.get_datasource(datasource_name)

    return data_source


# TODO consolidate all the myriad CLI tests into this
def select_batch_kwargs_generator(context, datasource_name, available_data_assets_dict=None):
    msg_prompt_select_generator = "Select batch kwarg generator"

    if available_data_assets_dict is None:
        available_data_assets_dict = context.get_available_data_asset_names(datasource_names=datasource_name)

    available_data_asset_names_by_generator = {}
    for key, value in available_data_assets_dict[datasource_name].items():
        if len(value["names"]) > 0:
            available_data_asset_names_by_generator[key] = value["names"]

    if len(available_data_asset_names_by_generator.keys()) == 0:
        return None
    elif len(available_data_asset_names_by_generator.keys()) == 1:
        return list(available_data_asset_names_by_generator.keys())[0]
    else:  # multiple batch_kwargs_generators
        generator_names = list(available_data_asset_names_by_generator.keys())
        choices = "\n".join(
            ["    {}. {}".format(i, generator_name) for i, generator_name in enumerate(generator_names, 1)])
        option_selection = click.prompt(
            msg_prompt_select_generator + "\n" + choices,
            type=click.Choice([str(i) for i, generator_name in enumerate(generator_names, 1)]),
            show_choices=False
        )
        batch_kwargs_generator_name = generator_names[int(option_selection) - 1]

        return batch_kwargs_generator_name


# TODO this method needs testing
# TODO this method has different numbers of returned objects
def get_batch_kwargs(context,
                     datasource_name=None,
                     batch_kwargs_generator_name=None,
                     data_asset_name=None,
                     additional_batch_kwargs=None):
    """
    This method manages the interaction with user necessary to obtain batch_kwargs for a batch of a data asset.

    In order to get batch_kwargs this method needs datasource_name, batch_kwargs_generator_name and data_asset_name
    to combine them into a fully qualified data asset identifier(datasource_name/batch_kwargs_generator_name/data_asset_name).
    All three arguments are optional. If they are present, the method uses their values. Otherwise, the method
    prompts user to enter them interactively. Since it is possible for any of these three components to be
    passed to this method as empty values and to get their values after interacting with user, this method
    returns these components' values in case they changed.

    If the datasource has batch_kwargs_generators that can list available data asset names, the method lets user choose a name
    from that list (note: if there are multiple batch_kwargs_generators, user has to choose one first). If a name known to
    the chosen batch_kwargs_generator is selected, the batch_kwargs_generators will be able to yield batch_kwargs. The method also gives user
    an alternative to selecting the data asset name from the batch_kwargs_generators's list - user can type in a name for their
    data asset. In this case a passthrough batch kwargs batch_kwargs_generators will be used to construct a fully qualified data asset
    identifier (note: if the datasource has no passthrough batch_kwargs_generators configured, the method will exist with a failure).
    Since no batch_kwargs_generators can yield batch_kwargs for this data asset name, the method prompts user to specify batch_kwargs
    by choosing a file (if the datasource is pandas or spark) or by writing a SQL query (if the datasource points
    to a database).

    :param context:
    :param datasource_name:
    :param batch_kwargs_generator_name:
    :param data_asset_name:
    :param additional_batch_kwargs:
    :return: a tuple: (datasource_name, batch_kwargs_generator_name, data_asset_name, batch_kwargs). The components
                of the tuple were passed into the methods as optional arguments, but their values might
                have changed after this method's execution. If the returned batch_kwargs is None, it means
                that the batch_kwargs_generator will know to yield batch_kwargs when called.
    """
    try:
        available_data_assets_dict = context.get_available_data_asset_names(datasource_names=datasource_name)
    except ValueError:
        # the datasource has no batch_kwargs_generators
        available_data_assets_dict = {datasource_name: {}}

    data_source = select_datasource(context, datasource_name=datasource_name)
    datasource_name = data_source.name

    if batch_kwargs_generator_name is None:
        batch_kwargs_generator_name = select_batch_kwargs_generator(
            context, datasource_name, available_data_assets_dict=available_data_assets_dict
        )

    # if the user provided us with the batch kwargs generator name and the data asset, we have everything we need -
    # let's ask the generator to build batch kwargs for this asset - we are done.
    if batch_kwargs_generator_name is not None and data_asset_name is not None:
        generator = datasource.get_batch_kwargs_generator(batch_kwargs_generator_name)
        batch_kwargs = generator.build_batch_kwargs(data_asset_name, **additional_batch_kwargs)
        return batch_kwargs

    if isinstance(context.get_datasource(datasource_name), (PandasDatasource, SparkDFDatasource)):
        data_asset_name, batch_kwargs = _get_batch_kwargs_from_generator_or_from_file_path(
            context,
            datasource_name,
            batch_kwargs_generator_name=batch_kwargs_generator_name,
        )

    elif isinstance(context.get_datasource(datasource_name), SqlAlchemyDatasource):
        data_asset_name, batch_kwargs = _get_batch_kwargs_for_sqlalchemy_datasource(context,
                                                                                    datasource_name,
                                                                                    additional_batch_kwargs=additional_batch_kwargs)
    else:
        raise ge_exceptions.DataContextError(
            "Datasource {0:s} is expected to be a PandasDatasource or SparkDFDatasource, but is {1:s}".format(
                datasource_name, str(type(context.get_datasource(datasource_name)))))

<<<<<<< HEAD
    return (datasource_name, batch_kwargs_generator_name, data_asset_name, batch_kwargs)
=======
    return datasource_name, batch_kwargs_generator_name, generator_asset, batch_kwargs
>>>>>>> de52bab9


def _get_batch_kwargs_from_generator_or_from_file_path(context, datasource_name,
                                                       batch_kwargs_generator_name=None,
                                                       additional_batch_kwargs=None):
    if additional_batch_kwargs is None:
        additional_batch_kwargs = {}

    msg_prompt_generator_or_file_path = """
Would you like to: 
    1. choose from a list of data assets in this datasource
    2. enter the path of a data file
"""
    msg_prompt_file_path = """
Enter the path (relative or absolute) of a data file
"""

    msg_prompt_enter_data_asset_name = "\nWhich data would you like to use?\n"

    msg_prompt_enter_data_asset_name_suffix = "    Don't see the name of the data asset in the list above? Just type it\n"

    msg_prompt_file_type = """
We could not determine the format of the file. What is it?
    1. CSV
    2. Parquet
    3. Excel
    4. JSON
"""

    reader_method_file_extensions = {
        "1": "csv",
        "2": "parquet",
        "3": "xlsx",
        "4": "json",
    }

    data_asset_name = None

    datasource = context.get_datasource(datasource_name)
    if batch_kwargs_generator_name is not None:
        generator = datasource.get_batch_kwargs_generator(batch_kwargs_generator_name)

        option_selection = click.prompt(
            msg_prompt_generator_or_file_path,
            type=click.Choice(["1", "2"]),
            show_choices=False
        )

        if option_selection == "1":

            available_data_asset_names = sorted(generator.get_available_data_asset_names()["names"], key=lambda x: x[0])
            available_data_asset_names_str = ["{} ({})".format(name[0], name[1]) for name in
                                              available_data_asset_names]

            data_asset_names_to_display = available_data_asset_names_str[:50]
            choices = "\n".join(["    {}. {}".format(i, name) for i, name in enumerate(data_asset_names_to_display, 1)])
            prompt = msg_prompt_enter_data_asset_name + choices + "\n" + msg_prompt_enter_data_asset_name_suffix.format(
                len(data_asset_names_to_display))

<<<<<<< HEAD
            data_asset_name_selection = click.prompt(prompt, default=None, show_default=False)
=======
            generator_asset_selection = click.prompt(prompt, show_default=False)
>>>>>>> de52bab9

            data_asset_name_selection = data_asset_name_selection.strip()
            try:
                data_asset_index = int(data_asset_name_selection) - 1
                try:
                    data_asset_name = \
                        [name[0] for name in available_data_asset_names][data_asset_index]
                except IndexError:
                    pass
            except ValueError:
                data_asset_name = data_asset_name_selection

<<<<<<< HEAD
            batch_kwargs = generator.build_batch_kwargs(data_asset_name, **additional_batch_kwargs)
            return (data_asset_name, batch_kwargs)
=======
            batch_kwargs = generator.build_batch_kwargs(generator_asset, **additional_batch_kwargs)
            return generator_asset, batch_kwargs
>>>>>>> de52bab9

    # No generator name was passed or the user chose to enter a file path

    # We should allow a directory for Spark, but not for Pandas
    dir_okay = isinstance(datasource, SparkDFDatasource)

    path = None
    while True:
        path = click.prompt(msg_prompt_file_path, type=click.Path(exists=True, dir_okay=dir_okay), default=path)

        path = os.path.abspath(path)

        batch_kwargs = {
            "path": path,
            "datasource": datasource_name
        }

        reader_method = None
        try:
            reader_method = datasource.guess_reader_method_from_path(path)["reader_method"]
        except BatchKwargsError:
            pass

        if reader_method is None:

            while True:

                option_selection = click.prompt(
                    msg_prompt_file_type,
                    type=click.Choice(["1", "2", "3", "4"]),
                    show_choices=False
                )

                try:
                    reader_method = datasource.guess_reader_method_from_path(
                        path + "." + reader_method_file_extensions[option_selection])["reader_method"]
                except BatchKwargsError:
                    pass

                if reader_method is not None:
                    batch_kwargs["reader_method"] = reader_method
                    if isinstance(datasource, SparkDFDatasource) and reader_method == "csv":
                        header_row = click.confirm(
                            "\nDoes this file contain a header row?",
                            default=True
                        )
                        batch_kwargs["reader_options"] = {
                            "header": header_row
                        }
                    batch = datasource.get_batch(batch_kwargs=batch_kwargs)
                    break
        else:
            # TODO: read the file and confirm with user that we read it correctly (headers, columns, etc.)
            try:
                batch_kwargs["reader_method"] = reader_method
                if isinstance(datasource, SparkDFDatasource) and reader_method == "csv":
                    header_row = click.confirm(
                        "\nDoes this file contain a header row?",
                        default=True
                    )
                    batch_kwargs["reader_options"] = {
                        "header": header_row
                    }
                batch = datasource.get_batch(batch_kwargs=batch_kwargs)
                break
            except Exception as e:
                file_load_error_message = """
<red>Cannot load file.</red>
  - Please check the file and try again or select a different data file.
  - Error: {0:s}"""
                cli_message(file_load_error_message.format(str(e)))
                if not click.confirm(
                        "\nTry again?",
                        default=True
                ):
                    cli_message("""
We have saved your setup progress. When you are ready, run great_expectations init to continue.
""")
                    sys.exit(1)

<<<<<<< HEAD
    if data_asset_name is None and batch_kwargs.get("path"):
        try:
            # Try guessing a filename
            filename = os.path.split(batch_kwargs.get("path"))[1]
            # Take all but the last part after the period
            filename = ".".join(filename.split(".")[:-1])
            data_asset_name = filename
        except (OSError, IndexError):
            pass

    batch_kwargs["data_asset_name"] = data_asset_name

    return (data_asset_name, batch_kwargs)
=======
    return generator_asset, batch_kwargs
>>>>>>> de52bab9


def _get_batch_kwargs_for_sqlalchemy_datasource(context, datasource_name,
                                                additional_batch_kwargs=None):
    msg_prompt_query = """
Enter an SQL query
"""

    msg_prompt_enter_data_asset_name = "\nWhich table would you like to use? (Choose one)\n"

    msg_prompt_enter_data_asset_name_suffix = "    Don't see the table in the list above? Just type the SQL query\n"

    if additional_batch_kwargs is None:
        additional_batch_kwargs = {}

    data_asset_name = None

    datasource = context.get_datasource(datasource_name)

    temp_generator = TableBatchKwargsGenerator(name="temp", datasource=datasource)

    available_data_asset_names = temp_generator.get_available_data_asset_names()["names"]
    available_data_asset_names_str = ["{} ({})".format(name[0], name[1]) for name in
                                      available_data_asset_names]

    data_asset_names_to_display = available_data_asset_names_str[:5]
    choices = "\n".join(["    {}. {}".format(i, name) for i, name in enumerate(data_asset_names_to_display, 1)])
    prompt = msg_prompt_enter_data_asset_name + choices + os.linesep + msg_prompt_enter_data_asset_name_suffix.format(
        len(data_asset_names_to_display))

    # Some backends require named temporary table parameters. We specifically elicit those and add them
    # where appropriate.
    temp_table_kwargs = dict()
    datasource = context.get_datasource(datasource_name)
    if datasource.engine.dialect.name.lower() == "snowflake":
        # snowflake requires special handling
        table_name = click.prompt("In Snowflake, GE may need to create a transient table "
                                  "to use for validation." + os.linesep + "Please enter a name to use for that table: ",
                                  default="ge_tmp_" + str(uuid.uuid4())[:8])
        temp_table_kwargs = {
            "snowflake_transient_table": table_name,
        }
    elif datasource.engine.dialect.name.lower() == "bigquery":
        # bigquery also requires special handling
        table_name = click.prompt("GE will create a table based on your query to use for "
                                  "validation." + os.linesep + "Please enter a name for this table: ",
                                  default="ge_tmp_" + str(uuid.uuid4())[:8])
        temp_table_kwargs = {
            "bigquery_temp_table": table_name,
        }

    while True:
        try:
            query = None

            if len(available_data_asset_names) > 0:
                selection = click.prompt(prompt, show_default=False)

                selection = selection.strip()
                try:
                    data_asset_index = int(selection) - 1
                    try:
                        data_asset_name = \
                            [name[0] for name in available_data_asset_names][data_asset_index]
                    except IndexError:
                        pass
                except ValueError:
                    query = selection

            else:
                query = click.prompt(msg_prompt_query, show_default=False)

            if query is None:
                batch_kwargs = temp_generator.build_batch_kwargs(data_asset_name, **additional_batch_kwargs)
                batch_kwargs.update(temp_table_kwargs)
            else:
                batch_kwargs = {
                    "query": query,
                    "datasource": datasource_name
                }
                batch_kwargs.update(temp_table_kwargs)
                Validator(batch=datasource.get_batch(batch_kwargs),
                          expectation_suite=ExpectationSuite("throwaway")).get_dataset()

            break
        except ge_exceptions.GreatExpectationsError as error:
            cli_message("""<red>ERROR: {}</red>""".format(str(error)))
        except KeyError as error:
            cli_message("""<red>ERROR: {}</red>""".format(str(error)))

    batch_kwargs["data_asset_name"] = data_asset_name

    return data_asset_name, batch_kwargs


def profile_datasource(
        context,
        datasource_name,
        batch_kwargs_generator_name=None,
        data_assets=None,
        profile_all_data_assets=False,
        max_data_assets=20,
        additional_batch_kwargs=None,
        open_docs=False,
):
    """"Profile a named datasource using the specified context"""
    # Note we are explicitly not using a logger in all CLI output to have
    # more control over console UI.
    logging.getLogger(
        "great_expectations.profile.basic_dataset_profiler"
    ).setLevel(logging.INFO)
    msg_intro = "Profiling '{0:s}' will create expectations and documentation."

    msg_confirm_ok_to_proceed = """Would you like to profile '{0:s}'?"""

    msg_skipping = "Skipping profiling for now. You can always do this later " \
                   "by running `<green>great_expectations datasource profile</green>`."

    msg_some_data_assets_not_found = """Some of the data assets you specified were not found: {0:s}    
"""

    msg_too_many_data_assets = """There are {0:d} data assets in {1:s}. Profiling all of them might take too long.    
"""

    msg_error_multiple_generators_found = """<red>More than one batch kwargs generator found in datasource {0:s}.
Specify the one you want the profiler to use in batch_kwargs_generator_name argument.</red>      
"""

    msg_error_no_generators_found = """<red>No batch kwargs generators can list available data assets in datasource 
    {0:s}. The datasource might be empty or a batch kwargs generator not configured in the config file.</red>    
"""

    msg_prompt_enter_data_asset_list = """Enter comma-separated list of data asset names (e.g., {0:s})   
"""

    msg_options = """Choose how to proceed:
  1. Specify a list of the data assets to profile
  2. Exit and profile later
  3. Profile ALL data assets (this might take a while)
"""

    msg_data_doc_intro = """
<cyan>========== Data Docs ==========</cyan>

Great Expectations is building Data Docs from the data you just profiled!"""

    cli_message(msg_intro.format(datasource_name))

    if data_assets:
        data_assets = [item.strip() for item in data_assets.split(",")]

    # Call the data context's profiling method to check if the arguments are valid
    profiling_results = context.profile_datasource(
        datasource_name,
        batch_kwargs_generator_name=batch_kwargs_generator_name,
        data_assets=data_assets,
        profile_all_data_assets=profile_all_data_assets,
        max_data_assets=max_data_assets,
        dry_run=True,
        additional_batch_kwargs=additional_batch_kwargs
    )

    if profiling_results["success"] is True:  # data context is ready to profile - run profiling
        if data_assets or profile_all_data_assets or click.confirm(msg_confirm_ok_to_proceed.format(datasource_name),
                                                                   default=True):
            profiling_results = context.profile_datasource(
                datasource_name,
                batch_kwargs_generator_name=batch_kwargs_generator_name,
                data_assets=data_assets,
                profile_all_data_assets=profile_all_data_assets,
                max_data_assets=max_data_assets,
                dry_run=False,
                additional_batch_kwargs=additional_batch_kwargs
            )
        else:
            cli_message(msg_skipping)
            return
    else:  # we need to get arguments from user interactively
        do_exit = False
        while not do_exit:
            if profiling_results['error']['code'] == DataContext.PROFILING_ERROR_CODE_SPECIFIED_DATA_ASSETS_NOT_FOUND:
                cli_message(msg_some_data_assets_not_found.format(
                    ",".join(profiling_results['error']['not_found_data_assets'])))
            elif profiling_results['error']['code'] == DataContext.PROFILING_ERROR_CODE_TOO_MANY_DATA_ASSETS:
                cli_message(
                    msg_too_many_data_assets.format(profiling_results['error']['num_data_assets'], datasource_name))
            elif profiling_results['error']['code'] \
                    == DataContext.PROFILING_ERROR_CODE_MULTIPLE_BATCH_KWARGS_GENERATORS_FOUND:
                cli_message(
                    msg_error_multiple_generators_found.format(datasource_name))
                sys.exit(1)
            elif profiling_results['error']['code'] \
                    == DataContext.PROFILING_ERROR_CODE_NO_BATCH_KWARGS_GENERATORS_FOUND:
                cli_message(
                    msg_error_no_generators_found.format(datasource_name))
                sys.exit(1)
            else:  # unknown error
                raise ValueError("Unknown profiling error code: " + profiling_results['error']['code'])

            option_selection = click.prompt(
                msg_options,
                type=click.Choice(["1", "2", "3"]),
                show_choices=False
            )

            if option_selection == "1":
                data_assets = click.prompt(msg_prompt_enter_data_asset_list.format(
                    ", ".join([data_asset[0] for data_asset in profiling_results['error']['data_assets']][:3])),
                    show_default=False)
                if data_assets:
                    data_assets = [item.strip() for item in data_assets.split(",")]
            elif option_selection == "3":
                profile_all_data_assets = True
                data_assets = None
            elif option_selection == "2":  # skip
                cli_message(msg_skipping)
                return
            else:
                raise ValueError("Unrecognized option: " + option_selection)

            # after getting the arguments from the user, let's try to run profiling again
            # (no dry run this time)
            profiling_results = context.profile_datasource(
                datasource_name,
                batch_kwargs_generator_name=batch_kwargs_generator_name,
                data_assets=data_assets,
                profile_all_data_assets=profile_all_data_assets,
                max_data_assets=max_data_assets,
                dry_run=False,
                additional_batch_kwargs=additional_batch_kwargs
            )

            if profiling_results["success"]:  # data context is ready to profile
                break

    cli_message(msg_data_doc_intro.format(rtd_url_ge_version))
    build_docs(context, view=open_docs)
    if open_docs:  # This is mostly to keep tests from spawning windows
        context.open_data_docs()


msg_prompt_choose_datasource = """Configure a datasource:
    1. Pandas DataFrame
    2. Relational database (SQL)
    3. Spark DataFrame
    4. Skip datasource configuration
"""

msg_prompt_choose_database = """
Which database backend are you using?
{}
""".format("\n".join(["    {}. {}".format(i, db.value) for i, db in enumerate(SupportedDatabases, 1)]))

msg_prompt_filesys_enter_base_path = """
Enter the path (relative or absolute) of the root directory where the data files are stored.
"""

msg_prompt_datasource_name = """
Give your new data source a short name.
"""

msg_db_config = """
Next, we will configure database credentials and store them in the `{0:s}` section
of this config file: great_expectations/uncommitted/config_variables.yml:
"""

msg_unknown_data_source = """
Do we not have the type of data source you want?
    - Please create a GitHub issue here so we can discuss it!
    - <blue>https://github.com/great-expectations/great_expectations/issues/new</blue>"""<|MERGE_RESOLUTION|>--- conflicted
+++ resolved
@@ -787,11 +787,7 @@
             "Datasource {0:s} is expected to be a PandasDatasource or SparkDFDatasource, but is {1:s}".format(
                 datasource_name, str(type(context.get_datasource(datasource_name)))))
 
-<<<<<<< HEAD
     return (datasource_name, batch_kwargs_generator_name, data_asset_name, batch_kwargs)
-=======
-    return datasource_name, batch_kwargs_generator_name, generator_asset, batch_kwargs
->>>>>>> de52bab9
 
 
 def _get_batch_kwargs_from_generator_or_from_file_path(context, datasource_name,
@@ -851,11 +847,7 @@
             prompt = msg_prompt_enter_data_asset_name + choices + "\n" + msg_prompt_enter_data_asset_name_suffix.format(
                 len(data_asset_names_to_display))
 
-<<<<<<< HEAD
-            data_asset_name_selection = click.prompt(prompt, default=None, show_default=False)
-=======
-            generator_asset_selection = click.prompt(prompt, show_default=False)
->>>>>>> de52bab9
+            data_asset_name_selection = click.prompt(prompt, show_default=False)
 
             data_asset_name_selection = data_asset_name_selection.strip()
             try:
@@ -868,13 +860,8 @@
             except ValueError:
                 data_asset_name = data_asset_name_selection
 
-<<<<<<< HEAD
             batch_kwargs = generator.build_batch_kwargs(data_asset_name, **additional_batch_kwargs)
             return (data_asset_name, batch_kwargs)
-=======
-            batch_kwargs = generator.build_batch_kwargs(generator_asset, **additional_batch_kwargs)
-            return generator_asset, batch_kwargs
->>>>>>> de52bab9
 
     # No generator name was passed or the user chose to enter a file path
 
@@ -955,7 +942,6 @@
 """)
                     sys.exit(1)
 
-<<<<<<< HEAD
     if data_asset_name is None and batch_kwargs.get("path"):
         try:
             # Try guessing a filename
@@ -969,9 +955,6 @@
     batch_kwargs["data_asset_name"] = data_asset_name
 
     return (data_asset_name, batch_kwargs)
-=======
-    return generator_asset, batch_kwargs
->>>>>>> de52bab9
 
 
 def _get_batch_kwargs_for_sqlalchemy_datasource(context, datasource_name,
