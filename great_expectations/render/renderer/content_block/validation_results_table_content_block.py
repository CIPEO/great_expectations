import logging
from six import integer_types

from great_expectations.render.renderer.content_block.expectation_string import ExpectationStringRenderer
from great_expectations.render.types import RenderedComponentContent, RenderedStringTemplateContent, \
<<<<<<< HEAD
    RenderedTableContent, RenderedGraphContent
=======
    RenderedTableContent, RenderedGraphContent, RenderedContentBlockContainer
>>>>>>> bbf14ef7
from great_expectations.render.util import num_to_str

import pandas as pd
import altair as alt

logger = logging.getLogger(__name__)


class ValidationResultsTableContentBlockRenderer(ExpectationStringRenderer):
    _content_block_type = "table"
    _rendered_component_type = RenderedTableContent

    _default_element_styling = {
        "default": {
            "classes": ["badge", "badge-secondary"]
        },
        "params": {
            "column": {
                "classes": ["badge", "badge-primary"]
            }
        }
    }

    _default_content_block_styling = {
        "body": {
            "classes": ["table"],
        },
        "classes": ["m-3", "table-responsive"],
    }

    @classmethod
    def _get_status_icon(cls, evr):
        if evr.exception_info["raised_exception"]:
            return RenderedStringTemplateContent(**{
                "content_block_type": "string_template",
                "string_template": {
                    "template": "$icon",
                    "params": {"icon": ""},
                    "styling": {
                        "params": {
                            "icon": {
                                "classes": ["fas", "fa-exclamation-triangle", "text-warning"],
                                "tag": "i"
                            }
                        }
                    }
                }
            })

        if evr.success:
            return RenderedStringTemplateContent(**{
                "content_block_type": "string_template",
                "string_template": {
                    "template": "$icon",
                    "params": {"icon": ""},
                    "styling": {
                        "params": {
                            "icon": {
                                "classes": ["fas", "fa-check-circle", "text-success"],
                                "tag": "i"
                            }
                        }
                    }
                },
                "styling": {
                    "parent": {
                        "classes": ["hide-succeeded-validation-target-child"]
                    }
                }
            })
        else:
            return RenderedStringTemplateContent(**{
                "content_block_type": "string_template",
                "string_template": {
                    "template": "$icon",
                    "params": {"icon": ""},
                    "styling": {
                        "params": {
                            "icon": {
                                "tag": "i",
                                "classes": ["fas", "fa-times", "text-danger"]
                            }
                        }
                    }
                }
            })

    @classmethod
    def _get_unexpected_table(cls, evr):
        try:
            result = evr.result
        except KeyError:
            return None

        if result is None:
            return None

        if not result.get("partial_unexpected_list") and not result.get("partial_unexpected_counts"):
            return None

        table_rows = []

        if result.get("partial_unexpected_counts"):
            header_row = ["Unexpected Value", "Count"]
            for unexpected_count in result.get("partial_unexpected_counts"):
                if unexpected_count.get("value"):
                    table_rows.append([unexpected_count.get("value"), unexpected_count.get("count")])
                elif unexpected_count.get("value") == "":
                    table_rows.append(["EMPTY", unexpected_count.get("count")])
                else:
                    table_rows.append(["null", unexpected_count.get("count")])
        else:
            header_row = ["Unexpected Value"]
            for unexpected_value in result.get("partial_unexpected_list"):
                if unexpected_value:
                    table_rows.append([unexpected_value])
                elif unexpected_value == "":
                    table_rows.append(["EMPTY"])
                else:
                    table_rows.append(["null"])
<<<<<<< HEAD
                    
=======

>>>>>>> bbf14ef7
        unexpected_table_content_block = RenderedTableContent(**{
            "content_block_type": "table",
            "table": table_rows,
            "header_row": header_row,
            "styling": {
                "body": {
                    "classes": ["table-bordered", "table-sm", "mt-3"]
                }
            }
        })

        return unexpected_table_content_block

    @classmethod
    def _get_unexpected_statement(cls, evr):
        success = evr.success
        result = evr.result

        if evr.exception_info["raised_exception"]:
            template_str = "\n\n$expectation_type raised an exception:\n$exception_message"

            return RenderedStringTemplateContent(**{
                "content_block_type": "string_template",
                "string_template": {
                    "template": template_str,
                    "params": {
                        "expectation_type": evr.expectation_config.expectation_type,
                        "exception_message": evr.exception_info["exception_message"]
                    },
                    "tag": "strong",
                    "styling": {
                        "classes": ["text-danger"],
                        "params": {
                            "exception_message": {
                                "tag": "code"
                            },
                            "expectation_type": {
                                "classes": ["badge", "badge-danger", "mb-2"]
                            }
                        }
                    }
                },
            })

        if success or not result.get("unexpected_count"):
            return None
        else:
            unexpected_count = num_to_str(result["unexpected_count"], use_locale=True, precision=20)
            unexpected_percent = num_to_str(result["unexpected_percent"], precision=4) + "%"
            element_count = num_to_str(result["element_count"], use_locale=True, precision=20)

            template_str = "\n\n$unexpected_count unexpected values found. " \
                           "$unexpected_percent of $element_count total rows."

            return RenderedStringTemplateContent(**{
                "content_block_type": "string_template",
                "string_template": {
                    "template": template_str,
                    "params": {
                        "unexpected_count": unexpected_count,
                        "unexpected_percent": unexpected_percent,
                        "element_count": element_count
                    },
                    "tag": "strong",
                    "styling": {
                        "classes": ["text-danger"]
                    }
                }
            })

    @classmethod
    def _get_kl_divergence_observed_value(cls, evr):
        if not evr.result.get("details"):
            return "--"

<<<<<<< HEAD
        weights = evr.result["details"]["observed_partition"]["weights"]
        if len(weights) <= 10:
            height = 200
            width = 200
            col_width = 4
        else:
            height = 300
            width = 300
            col_width = 6

        if evr.result["details"]["observed_partition"].get("bins"):
            bins = evr.result["details"]["observed_partition"]["bins"]
            bins_x1 = [round(value, 1) for value in bins[:-1]]
            bins_x2 = [round(value, 1) for value in bins[1:]]

            df = pd.DataFrame({
                "bin_min": bins_x1,
                "bin_max": bins_x2,
                "fraction": weights,
            })

            bars = alt.Chart(df).mark_bar().encode(
                x='bin_min:O',
                x2='bin_max:O',
                y="fraction:Q"
            ).properties(width=width, height=height, autosize="fit")
            chart = bars.to_json()
        elif evr.result["details"]["observed_partition"].get("values"):
            values = evr.result["details"]["observed_partition"]["values"]

            df = pd.DataFrame({
                "values": values,
                "fraction": weights
            })

            bars = alt.Chart(df).mark_bar().encode(
                x='values:N',
                y="fraction:Q"
            ).properties(width=width, height=height, autosize="fit")
            chart = bars.to_json()

        observed_value = evr.result.get("observed_value")

        observed_value_content_block = {
                "content_block_type": "string_template",
                "string_template": {
                    "template": "KL Divergence: $observed_value",
                    "params": {
                        "observed_value": str(
                            observed_value) if observed_value else "None (-infinity, infinity, or NaN)",
                    },
                }
        }

        graph_content_block = {
            "content_block_type": "graph",
            "graph": chart,
            "styling": {
                "classes": ["col-" + str(col_width)],
                "styles": {
                    "margin-top": "20px",
                }
            }
        }

        return {
            "content_block_type": "content_block_container",
            "content_blocks": [
                observed_value_content_block,
                graph_content_block
            ]
        }

    @classmethod
    def _get_quantile_values_observed_value(cls, evr):
        if not evr.result:
            return "--"

        quantiles = evr.result["observed_value"]["quantiles"]
        value_ranges = evr.result["observed_value"]["values"]

        table_header_row = ["Quantile", "Value"]
        table_rows = []

        quantile_strings = {
            .25: "Q1",
            .75: "Q3",
            .50: "Median"
        }

        for idx, quantile in enumerate(quantiles):
            quantile_string = quantile_strings.get(quantile)
            table_rows.append([
                quantile_string if quantile_string else "{:3.2f}".format(quantile),
                str(value_ranges[idx])
            ])

        return {
            "content_block_type": "table",
            "header_row": table_header_row,
            "table": table_rows,
            "styling": {
                "body": {
                    "classes": ["table", "table-sm", "table-unbordered", "col-4"],
                }
            }
        }
=======
        observed_partition_object = evr.result["details"]["observed_partition"]
        observed_distribution = super(
            ValidationResultsTableContentBlockRenderer, cls)._get_kl_divergence_chart(observed_partition_object)

        observed_value = num_to_str(evr.result.get("observed_value")) if evr.result.get("observed_value") \
            else evr.result.get("observed_value")

        observed_value_content_block = RenderedStringTemplateContent(**{
            "content_block_type": "string_template",
            "string_template": {
                "template": "KL Divergence: $observed_value",
                "params": {
                    "observed_value": str(
                        observed_value) if observed_value else "None (-infinity, infinity, or NaN)",
                },
                "styling": {
                    "classes": ["mb-2"]
                }
            },
        })

        return RenderedContentBlockContainer(**{
            "content_block_type": "content_block_container",
            "content_blocks": [
                observed_value_content_block,
                observed_distribution
            ]
        })

    @classmethod
    def _get_quantile_values_observed_value(cls, evr):
        if evr.result is None:
            return "--"

        quantiles = evr.result["observed_value"]["quantiles"]
        value_ranges = evr.result["observed_value"]["values"]

        table_header_row = ["Quantile", "Value"]
        table_rows = []

        quantile_strings = {
            .25: "Q1",
            .75: "Q3",
            .50: "Median"
        }

        for idx, quantile in enumerate(quantiles):
            quantile_string = quantile_strings.get(quantile)
            table_rows.append([
                quantile_string if quantile_string else "{:3.2f}".format(quantile),
                str(value_ranges[idx])
            ])

        return RenderedTableContent(**{
            "content_block_type": "table",
            "header_row": table_header_row,
            "table": table_rows,
            "styling": {
                "body": {
                    "classes": ["table", "table-sm", "table-unbordered", "col-4"],
                }
            }
        })
>>>>>>> bbf14ef7

    @classmethod
    def _get_observed_value(cls, evr):
        result = evr.result
<<<<<<< HEAD
=======
        if result is None:
            return "--"
>>>>>>> bbf14ef7

        expectation_type = evr.expectation_config["expectation_type"]

        if expectation_type == "expect_column_kl_divergence_to_be_less_than":
            return cls._get_kl_divergence_observed_value(evr)
        elif expectation_type == "expect_column_quantile_values_to_be_between":
            return cls._get_quantile_values_observed_value(evr)

        if result.get("observed_value"):
            observed_value = result.get("observed_value")
            if isinstance(observed_value, (integer_types, float)) and not isinstance(observed_value, bool):
                return num_to_str(observed_value, precision=10, use_locale=True)
            return str(observed_value)
        elif expectation_type == "expect_column_values_to_be_null":
            try:
                notnull_percent = result["unexpected_percent"]
                return num_to_str(100 - notnull_percent, precision=5, use_locale=True) + "% null"
            except KeyError:
                return "unknown % null"
        elif expectation_type == "expect_column_values_to_not_be_null":
            try:
                null_percent = result["unexpected_percent"]
                return num_to_str(100 - null_percent, precision=5, use_locale=True) + "% not null"
            except KeyError:
                return "unknown % not null"
        elif result.get("unexpected_percent") is not None:
            return num_to_str(result.get("unexpected_percent"), precision=5) + "% unexpected"
        else:
            return "--"

    @classmethod
    def _process_content_block(cls, content_block):
        super(ValidationResultsTableContentBlockRenderer, cls)._process_content_block(content_block)
        content_block.header_row = ["Status", "Expectation", "Observed Value"]

    @classmethod
    def _get_content_block_fn(cls, expectation_type):
        expectation_string_fn = getattr(cls, expectation_type, None)
        if expectation_string_fn is None:
            expectation_string_fn = getattr(cls, "_missing_content_block_fn")

        #This function wraps expect_* methods from ExpectationStringRenderer to generate table classes
        def row_generator_fn(evr, styling=None, include_column_name=True):
            expectation = evr.expectation_config
            expectation_string_cell = expectation_string_fn(expectation, styling, include_column_name)

            status_cell = [cls._get_status_icon(evr)]
            unexpected_statement = None
            unexpected_table = None
            observed_value = ["--"]
<<<<<<< HEAD
            
=======

>>>>>>> bbf14ef7
            try:
                unexpected_statement = cls._get_unexpected_statement(evr)
            except Exception as e:
                logger.error("Exception occurred during data docs rendering: ", e, exc_info=True)
            try:
                unexpected_table = cls._get_unexpected_table(evr)
            except Exception as e:
                logger.error("Exception occurred during data docs rendering: ", e, exc_info=True)
            try:
                observed_value = [cls._get_observed_value(evr)]
            except Exception as e:
                logger.error("Exception occurred during data docs rendering: ", e, exc_info=True)

            # If the expectation has some unexpected values...:
            if unexpected_statement or unexpected_table:
                expectation_string_cell.append(unexpected_statement)
                expectation_string_cell.append(unexpected_table)

            if len(expectation_string_cell) > 1:
                return [status_cell + [expectation_string_cell] + observed_value]
            else:
                return [status_cell + expectation_string_cell + observed_value]
        
        return row_generator_fn<|MERGE_RESOLUTION|>--- conflicted
+++ resolved
@@ -3,11 +3,7 @@
 
 from great_expectations.render.renderer.content_block.expectation_string import ExpectationStringRenderer
 from great_expectations.render.types import RenderedComponentContent, RenderedStringTemplateContent, \
-<<<<<<< HEAD
-    RenderedTableContent, RenderedGraphContent
-=======
     RenderedTableContent, RenderedGraphContent, RenderedContentBlockContainer
->>>>>>> bbf14ef7
 from great_expectations.render.util import num_to_str
 
 import pandas as pd
@@ -128,11 +124,7 @@
                     table_rows.append(["EMPTY"])
                 else:
                     table_rows.append(["null"])
-<<<<<<< HEAD
-                    
-=======
-
->>>>>>> bbf14ef7
+
         unexpected_table_content_block = RenderedTableContent(**{
             "content_block_type": "table",
             "table": table_rows,
@@ -208,115 +200,6 @@
         if not evr.result.get("details"):
             return "--"
 
-<<<<<<< HEAD
-        weights = evr.result["details"]["observed_partition"]["weights"]
-        if len(weights) <= 10:
-            height = 200
-            width = 200
-            col_width = 4
-        else:
-            height = 300
-            width = 300
-            col_width = 6
-
-        if evr.result["details"]["observed_partition"].get("bins"):
-            bins = evr.result["details"]["observed_partition"]["bins"]
-            bins_x1 = [round(value, 1) for value in bins[:-1]]
-            bins_x2 = [round(value, 1) for value in bins[1:]]
-
-            df = pd.DataFrame({
-                "bin_min": bins_x1,
-                "bin_max": bins_x2,
-                "fraction": weights,
-            })
-
-            bars = alt.Chart(df).mark_bar().encode(
-                x='bin_min:O',
-                x2='bin_max:O',
-                y="fraction:Q"
-            ).properties(width=width, height=height, autosize="fit")
-            chart = bars.to_json()
-        elif evr.result["details"]["observed_partition"].get("values"):
-            values = evr.result["details"]["observed_partition"]["values"]
-
-            df = pd.DataFrame({
-                "values": values,
-                "fraction": weights
-            })
-
-            bars = alt.Chart(df).mark_bar().encode(
-                x='values:N',
-                y="fraction:Q"
-            ).properties(width=width, height=height, autosize="fit")
-            chart = bars.to_json()
-
-        observed_value = evr.result.get("observed_value")
-
-        observed_value_content_block = {
-                "content_block_type": "string_template",
-                "string_template": {
-                    "template": "KL Divergence: $observed_value",
-                    "params": {
-                        "observed_value": str(
-                            observed_value) if observed_value else "None (-infinity, infinity, or NaN)",
-                    },
-                }
-        }
-
-        graph_content_block = {
-            "content_block_type": "graph",
-            "graph": chart,
-            "styling": {
-                "classes": ["col-" + str(col_width)],
-                "styles": {
-                    "margin-top": "20px",
-                }
-            }
-        }
-
-        return {
-            "content_block_type": "content_block_container",
-            "content_blocks": [
-                observed_value_content_block,
-                graph_content_block
-            ]
-        }
-
-    @classmethod
-    def _get_quantile_values_observed_value(cls, evr):
-        if not evr.result:
-            return "--"
-
-        quantiles = evr.result["observed_value"]["quantiles"]
-        value_ranges = evr.result["observed_value"]["values"]
-
-        table_header_row = ["Quantile", "Value"]
-        table_rows = []
-
-        quantile_strings = {
-            .25: "Q1",
-            .75: "Q3",
-            .50: "Median"
-        }
-
-        for idx, quantile in enumerate(quantiles):
-            quantile_string = quantile_strings.get(quantile)
-            table_rows.append([
-                quantile_string if quantile_string else "{:3.2f}".format(quantile),
-                str(value_ranges[idx])
-            ])
-
-        return {
-            "content_block_type": "table",
-            "header_row": table_header_row,
-            "table": table_rows,
-            "styling": {
-                "body": {
-                    "classes": ["table", "table-sm", "table-unbordered", "col-4"],
-                }
-            }
-        }
-=======
         observed_partition_object = evr.result["details"]["observed_partition"]
         observed_distribution = super(
             ValidationResultsTableContentBlockRenderer, cls)._get_kl_divergence_chart(observed_partition_object)
@@ -380,16 +263,12 @@
                 }
             }
         })
->>>>>>> bbf14ef7
 
     @classmethod
     def _get_observed_value(cls, evr):
         result = evr.result
-<<<<<<< HEAD
-=======
         if result is None:
             return "--"
->>>>>>> bbf14ef7
 
         expectation_type = evr.expectation_config["expectation_type"]
 
@@ -440,11 +319,7 @@
             unexpected_statement = None
             unexpected_table = None
             observed_value = ["--"]
-<<<<<<< HEAD
-            
-=======
-
->>>>>>> bbf14ef7
+
             try:
                 unexpected_statement = cls._get_unexpected_statement(evr)
             except Exception as e:
