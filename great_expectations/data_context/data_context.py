--- conflicted
+++ resolved
@@ -22,10 +22,7 @@
 from great_expectations.data_context.types.base import (
     DataContextConfig,
     dataContextConfigSchema,
-<<<<<<< HEAD
     AnonymizedUsageStatisticsConfig,
-=======
->>>>>>> 97442c10
     datasourceConfigSchema, DatasourceConfig)
 from great_expectations.data_context.util import (
     file_relative_path,
