--- conflicted
+++ resolved
@@ -124,12 +124,6 @@
     def validate(self):
         results = []
         for expectation in self.get_expectations_config()['expectations']:
-<<<<<<< HEAD
-            print(expectation)
-            expectation_method = getattr(self, expectation['expectation_type'])
-            result = expectation_method(**expectation['kwargs'])
-            print(result)
-=======
             expectation_method = getattr(self, expectation['expectation_type'])
             result = expectation_method(**expectation['kwargs'])
 
@@ -140,7 +134,6 @@
         return {
             "results" : results
         }
->>>>>>> c27fcfaf
 
 
     ##### Table shape expectations #####
