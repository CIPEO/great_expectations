--- conflicted
+++ resolved
@@ -119,7 +119,7 @@
         result=None,
         language=None,
         runtime_configuration=None,
-        **kwargs
+        **kwargs,
     ):
         runtime_configuration = runtime_configuration or {}
         include_column_name = runtime_configuration.get("include_column_name", True)
@@ -142,7 +142,6 @@
             template_str += "$column_list_" + str(last_idx)
             params["column_list_" + str(last_idx)] = params["column_list"][last_idx]
 
-<<<<<<< HEAD
         params_with_json_schema = {
             "column_list": {
                 "schema": {"type": "array"},
@@ -171,8 +170,6 @@
             configuration, result, language, runtime_configuration, **kwargs
         )
 
-=======
->>>>>>> f20bb528
         return [
             RenderedStringTemplateContent(
                 **{
