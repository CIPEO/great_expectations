--- conflicted
+++ resolved
@@ -30,14 +30,11 @@
 )
 from great_expectations.expectations.util import legacy_method_parameters
 from great_expectations.validator.validator import Validator
-<<<<<<< HEAD
-=======
 
 from great_expectations.expectations.self_check_util import (
     generate_expectation_tests,
     evaluate_json_test_cfe,
 )
->>>>>>> 1b822de6
 
 from ..core.util import convert_to_json_serializable, nested_update
 from ..data_asset.util import recursively_convert_to_json_serializable
@@ -761,8 +758,6 @@
             )
             report_obj.update({"execution_engines": execution_engines})
 
-<<<<<<< HEAD
-=======
             test_results = []
 
             exp_tests = generate_expectation_tests(
@@ -798,7 +793,6 @@
 
             report_obj.update({"test_report": test_results})
 
->>>>>>> 1b822de6
         return report_obj
 
     def _get_examples(self) -> List[Dict]:
@@ -949,11 +943,7 @@
 
         if hasattr(self, "library_metadata"):
             library_metadata.update(self.library_metadata)
-<<<<<<< HEAD
-        
-=======
-
->>>>>>> 1b822de6
+
         return library_metadata
 
 
