--- conflicted
+++ resolved
@@ -9,7 +9,6 @@
 from great_expectations import DataContext
 from great_expectations import __version__ as ge_version
 from great_expectations.cli import cli
-from great_expectations.util import delete_blank_lines
 from tests.cli.utils import assert_no_logging_messages_or_tracebacks
 
 yaml = YAML()
@@ -68,38 +67,7 @@
   store       Store operations
   suite       Expectation Suite operations
 """
-<<<<<<< HEAD
-
-
-def test_cli_command_entrance(caplog):
-    runner = CliRunner(mix_stderr=True)
-    result = runner.invoke(cli, catch_exceptions=False)
-    assert result.exit_code == 0
-    assert delete_blank_lines(text=result.output) == delete_blank_lines(
-        text=TOP_LEVEL_HELP
-    )
-    assert_no_logging_messages_or_tracebacks(caplog, result)
-
-
-def test_cli_top_level_help(caplog):
-    runner = CliRunner(mix_stderr=True)
-    result = runner.invoke(cli, "--help", catch_exceptions=False)
-    assert result.exit_code == 0
-    assert delete_blank_lines(text=result.output) == delete_blank_lines(
-        text=TOP_LEVEL_HELP
-    )
-    assert_no_logging_messages_or_tracebacks(caplog, result)
-
-
-def test_cli_top_level_help_with_v3_flag(caplog):
-    runner = CliRunner(mix_stderr=True)
-    result = runner.invoke(cli, "--v3-api --help", catch_exceptions=False)
-    assert result.exit_code == 0
-    assert delete_blank_lines(text=result.output) == delete_blank_lines(
-        text=TOP_LEVEL_HELP
-=======
         in result.output
->>>>>>> 398c341c
     )
     assert_no_logging_messages_or_tracebacks(caplog, result)
 
